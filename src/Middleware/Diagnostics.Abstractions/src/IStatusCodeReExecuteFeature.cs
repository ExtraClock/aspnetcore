--- conflicted
+++ resolved
@@ -22,13 +22,9 @@
         /// </summary>
         string OriginalPath { get; set; }
 
-<<<<<<< HEAD
-        string? OriginalQueryString { get; set; }
-=======
         /// <summary>
         /// The <see cref="HttpRequest.QueryString"/> of the original request.
         /// </summary>
-        string OriginalQueryString { get; set; }
->>>>>>> a3767eed
+        string? OriginalQueryString { get; set; }
     }
 }