// Licensed to the .NET Foundation under one or more agreements.
// The .NET Foundation licenses this file to you under the MIT license.

using Microsoft.CodeAnalysis;

namespace Microsoft.AspNetCore.Analyzers;

[System.Diagnostics.CodeAnalysis.SuppressMessage("MicrosoftCodeAnalysisReleaseTracking", "RS2008:Enable analyzer release tracking")]
internal static class DiagnosticDescriptors
{
    internal static readonly DiagnosticDescriptor DoNotUseModelBindingAttributesOnRouteHandlerParameters = new(
        "ASP0003",
        "Do not use model binding attributes with route handlers",
        "{0} should not be specified for a {1} Delegate parameter",
        "Usage",
        DiagnosticSeverity.Warning,
        isEnabledByDefault: true,
        helpLinkUri: "https://aka.ms/aspnet/analyzers");

    internal static readonly DiagnosticDescriptor DoNotReturnActionResultsFromRouteHandlers = new(
        "ASP0004",
        "Do not use action results with route handlers",
        "IActionResult instances should not be returned from a {0} Delegate parameter. Consider returning an equivalent result from Microsoft.AspNetCore.Http.Results.",
        "Usage",
        DiagnosticSeverity.Warning,
        isEnabledByDefault: true,
        helpLinkUri: "https://aka.ms/aspnet/analyzers");

    internal static readonly DiagnosticDescriptor DetectMisplacedLambdaAttribute = new(
        "ASP0005",
        "Do not place attribute on method called by route handler lambda",
        "'{0}' should be placed directly on the route handler lambda to be effective",
        "Usage",
        DiagnosticSeverity.Warning,
        isEnabledByDefault: true,
        helpLinkUri: "https://aka.ms/aspnet/analyzers");

    internal static readonly DiagnosticDescriptor DoNotUseNonLiteralSequenceNumbers = new(
        "ASP0006",
        "Do not use non-literal sequence numbers",
        "'{0}' should not be used as a sequence number. Instead, use an integer literal representing source code order.",
        "Usage",
        DiagnosticSeverity.Warning,
        isEnabledByDefault: true,
        helpLinkUri: "https://aka.ms/aspnet/analyzers");

    internal static readonly DiagnosticDescriptor DetectMismatchedParameterOptionality = new(
        "ASP0007",
        "Route parameter and argument optionality is mismatched",
        "'{0}' argument should be annotated as optional or nullable to match route parameter",
        "Usage",
        DiagnosticSeverity.Warning,
        isEnabledByDefault: true,
        helpLinkUri: "https://aka.ms/aspnet/analyzers");

    internal static readonly DiagnosticDescriptor DoNotUseConfigureWebHostWithConfigureHostBuilder = new(
        "ASP0008",
        "Do not use ConfigureWebHost with WebApplicationBuilder.Host",
        "ConfigureWebHost cannot be used with WebApplicationBuilder.Host",
        "Usage",
        DiagnosticSeverity.Error,
        isEnabledByDefault: true,
        helpLinkUri: "https://aka.ms/aspnet/analyzers");

    internal static readonly DiagnosticDescriptor DoNotUseConfigureWithConfigureWebHostBuilder = new(
        "ASP0009",
        "Do not use Configure with WebApplicationBuilder.WebHost",
        "Configure cannot be used with WebApplicationBuilder.WebHost",
        "Usage",
        DiagnosticSeverity.Error,
        isEnabledByDefault: true,
        helpLinkUri: "https://aka.ms/aspnet/analyzers");

    internal static readonly DiagnosticDescriptor DoNotUseUseStartupWithConfigureWebHostBuilder = new(
        "ASP0010",
        "Do not use UseStartup with WebApplicationBuilder.WebHost",
        "UseStartup cannot be used with WebApplicationBuilder.WebHost",
        "Usage",
        DiagnosticSeverity.Error,
        isEnabledByDefault: true,
        helpLinkUri: "https://aka.ms/aspnet/analyzers");

<<<<<<< HEAD
    internal static readonly DiagnosticDescriptor DisallowConfigureAppConfigureHostBuilder = new(
        "ASP0013",
        "Suggest using WebApplicationBuilder.Configuration over Configure methods",
        "Suggest using WebApplicationBuilder.Configuration instead of {0}",
=======
    internal static readonly DiagnosticDescriptor DoNotUseHostConfigureLogging = new(
        "ASP0011",
        "Suggest using builder.Logging over Host.ConfigureLogging or WebHost.ConfigureLogging",
        "Suggest using builder.Logging instead of {0}",
>>>>>>> f4f48356
        "Usage",
        DiagnosticSeverity.Warning,
        isEnabledByDefault: true,
        helpLinkUri: "https://aka.ms/aspnet/analyzers");
<<<<<<< HEAD

=======
>>>>>>> f4f48356
}<|MERGE_RESOLUTION|>--- conflicted
+++ resolved
@@ -80,23 +80,21 @@
         isEnabledByDefault: true,
         helpLinkUri: "https://aka.ms/aspnet/analyzers");
 
-<<<<<<< HEAD
+    internal static readonly DiagnosticDescriptor DoNotUseHostConfigureLogging = new(
+        "ASP0011",
+        "Suggest using builder.Logging over Host.ConfigureLogging or WebHost.ConfigureLogging",
+        "Suggest using builder.Logging instead of {0}",
+        "Usage",
+        DiagnosticSeverity.Warning,
+        isEnabledByDefault: true,
+        helpLinkUri: "https://aka.ms/aspnet/analyzers");
+  
     internal static readonly DiagnosticDescriptor DisallowConfigureAppConfigureHostBuilder = new(
         "ASP0013",
         "Suggest using WebApplicationBuilder.Configuration over Configure methods",
         "Suggest using WebApplicationBuilder.Configuration instead of {0}",
-=======
-    internal static readonly DiagnosticDescriptor DoNotUseHostConfigureLogging = new(
-        "ASP0011",
-        "Suggest using builder.Logging over Host.ConfigureLogging or WebHost.ConfigureLogging",
-        "Suggest using builder.Logging instead of {0}",
->>>>>>> f4f48356
         "Usage",
         DiagnosticSeverity.Warning,
         isEnabledByDefault: true,
         helpLinkUri: "https://aka.ms/aspnet/analyzers");
-<<<<<<< HEAD
-
-=======
->>>>>>> f4f48356
 }