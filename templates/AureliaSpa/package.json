--- conflicted
+++ resolved
@@ -15,11 +15,7 @@
   },
   "devDependencies": {
     "@types/node": "^7.0.12",
-<<<<<<< HEAD
-    "aspnet-webpack": "^2.0.0",
-=======
     "aspnet-webpack": "^2.0.1",
->>>>>>> 8b37dc85
     "aurelia-webpack-plugin": "^2.0.0-rc.2",
     "css-loader": "^0.28.0",
     "extract-text-webpack-plugin": "^2.1.0",
